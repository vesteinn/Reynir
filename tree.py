--- conflicted
+++ resolved
@@ -1,4 +1,3 @@
-<<<<<<< HEAD
 #!/usr/bin/env python
 """
     Reynir: Natural language processing for Icelandic
@@ -608,7 +607,7 @@
     """ A Node corresponding to a terminal """
 
     # Undeclinable word categories
-    _NOT_DECLINABLE = frozenset([ "ao", "eo", "fs", "st", "stt", "nhm" ])
+    _NOT_DECLINABLE = frozenset([ "ao", "eo", "spao", "fs", "st", "stt", "nhm" ])
 
     _TD = dict() # Cache of terminal descriptors
 
@@ -1301,1311 +1300,4 @@
     def handle_N(self, n, nonterminal):
         """ Nonterminal """
         # No action required for token lists
-        pass
-=======
-#!/usr/bin/env python
-"""
-    Reynir: Natural language processing for Icelandic
-
-    Tree module
-
-    Copyright (c) 2017 Miðeind ehf.
-
-       This program is free software: you can redistribute it and/or modify
-       it under the terms of the GNU General Public License as published by
-       the Free Software Foundation, either version 3 of the License, or
-       (at your option) any later version.
-       This program is distributed in the hope that it will be useful,
-       but WITHOUT ANY WARRANTY; without even the implied warranty of
-       MERCHANTABILITY or FITNESS FOR A PARTICULAR PURPOSE.  See the
-       GNU General Public License for more details.
-
-    You should have received a copy of the GNU General Public License
-    along with this program.  If not, see http://www.gnu.org/licenses/.
-
-
-    This module implements a data structure for parsed sentence trees that can
-    be loaded from text strings and processed by plug-in processing functions.
-
-    A set of provided utility functions allow the extraction of nominative, indefinite
-    and canonical (nominative + indefinite + singular) forms of the text within any subtree.
-
-"""
-
-import json
-import re
-
-from contextlib import closing
-from collections import OrderedDict, namedtuple
-
-from settings import Settings, DisallowedNames, VerbObjects
-from bindb import BIN_Db
-from binparser import BIN_Token
-from matcher import SimpleTreeBuilder
-from cache import LRU_Cache
-
-
-BIN_ORDFL = {
-    "no" : { "kk", "kvk", "hk" },
-    "kk" : { "kk" },
-    "kvk" : { "kvk" },
-    "hk" : { "hk" },
-    "sérnafn" : { "kk", "kvk", "hk" },
-    "so" : { "so" },
-    "lo" : { "lo" },
-    "fs" : { "fs" },
-    "ao" : { "ao" },
-    "eo" : { "ao" },
-    "spao" : { "ao"},
-    "töl" : { "töl", "to" },
-    "to" : { "töl", "to" },
-    "fn" : { "fn" },
-    "pfn" : { "pfn" },
-    "st" : { "st" },
-    "stt" : { "st" },
-    "abfn" : { "abfn" },
-    "gr" : { "gr" },
-    "uh" : { "uh" },
-    "nhm" : { "nhm" }
-}
-
-_REPEAT_SUFFIXES = frozenset(( '+', '*', '?' ))
-
-
-class Result:
-
-    """ Container for results that are sent from child nodes to parent nodes.
-        This class is instrumented so that it is equivalent to use attribute
-        or indexing notation, i.e. r.efliður is the same as r["efliður"].
-
-        Additionally, the class implements lazy evaluation of the r._root,
-        r._nominative and similar built-in attributes so that they are only calculated when
-        and if required, and then cached. This is an optimization to save database
-        reads.
-    """
-
-    def __init__(self, node, state, params):
-        self.dict = dict() # Our own custom dict for instance attributes
-        self._node = node
-        self._state = state
-        self._params = params
-
-    def __repr__(self):
-        return "Result with {0} params\nDict is: {1}".format(len(self._params) if self._params else 0, self.dict)
-
-    def __setattr__(self, key, val):
-        """ Fancy attribute setter using our own dict for instance attributes """
-        if key == "__dict__" or key == "dict" or key in self.__dict__:
-            # Relay to Python's default attribute resolution mechanism
-            super().__setattr__(key, val)
-        else:
-            # Set attribute in our own dict
-            self.dict[key] = val
-
-    def __getattr__(self, key):
-        """ Fancy attribute getter with special cases for _root and _nominative """
-        if key == "__dict__" or key == "dict" or key in self.__dict__:
-            # Relay to Python's default attribute resolution mechanism
-            return super().__getattr__(key)
-        d = self.dict
-        if key in d:
-            return d[key]
-        # Key not found: try lazy evaluation
-        if key == "_root":
-            # Lazy evaluation of the _root attribute
-            # (Note that it can be overridden by setting it directly)
-            d[key] = val = self._node.root(self._state, self._params)
-            return val
-        if key == "_nominative":
-            # Lazy evaluation of the _nominative attribute
-            # (Note that it can be overridden by setting it directly)
-            d[key] = val = self._node.nominative(self._state, self._params)
-            return val
-        if key == "_indefinite":
-            # Lazy evaluation of the _indefinite attribute
-            # (Note that it can be overridden by setting it directly)
-            d[key] = val = self._node.indefinite(self._state, self._params)
-            return val
-        if key == "_canonical":
-            # Lazy evaluation of the _canonical attribute
-            # (Note that it can be overridden by setting it directly)
-            d[key] = val = self._node.canonical(self._state, self._params)
-            return val
-        # Not found in our custom dict:
-        # hand off to Python's default attribute resolution mechanism
-        return super().__getattr__(key)
-
-    def __contains__(self, key):
-        return key in self.dict
-
-    def __getitem__(self, key):
-        return self.dict[key]
-
-    def __setitem__(self, key, val):
-        self.dict[key] = val
-
-    def __delitem__(self, key):
-        del self.dict[key]
-
-    def get(self, key, default = None):
-        return self.dict.get(key, default)
-
-    def attribs(self):
-        """ Enumerate all attributes, and values, of this result object """
-        for key, val in self.dict.items():
-            yield (key, val)
-
-    def user_attribs(self):
-        """ Enumerate all user-defined attributes and values of this result object """
-        for key, val in self.dict.items():
-            if isinstance(key, str) and not key.startswith("_") and not callable(val):
-                yield (key, val)
-
-    def set(self, key, val):
-        """ Set the key to the value, unless it has already been assigned """
-        d = self.dict
-        if key not in d:
-            d[key] = val
-
-    def copy_from(self, p):
-        """ Copy all user attributes from p into this result """
-        if p is self or p is None:
-            return
-        d = self.dict
-        for key, val in p.user_attribs():
-            # Pass all named parameters whose names do not start with an underscore
-            # up to the parent, by default
-            # Generally we have left-to-right priority, i.e.
-            # the leftmost entity wins in case of conflict.
-            # However, lists, sets and dictionaries with the same
-            # member name are combined.
-            if key not in d:
-                d[key] = val
-            else:
-                # Combine lists and dictionaries
-                left = d[key]
-                if isinstance(left, list) and isinstance(val, list):
-                    # Extend lists
-                    left.extend(val)
-                elif isinstance(left, set) and isinstance(val, set):
-                    # Return union of sets
-                    left |= val
-                elif isinstance(left, dict) and isinstance(val, dict):
-                    # Keep the left entries but add any new/additional val entries
-                    # (This gives left priority; left.update(val) would give right priority)
-                    d[key] = dict(val, **left)
-
-    def del_attribs(self, alist):
-        """ Delete the attribs in alist from the result object """
-        if isinstance(alist, str):
-            alist = (alist, )
-        d = self.dict
-        for a in alist:
-            if a in d:
-                del d[a]
-
-    def enum_children(self, test_f = None):
-        """ Enumerate the child parameters of this node, yielding (child_node, result)
-            where the child node meets the given test, if any """
-        if self._params:
-            for p, c in zip(self._params, self._node.children()):
-                if test_f is None or test_f(c):
-                    yield (c, p)
-
-    def enum_descendants(self, test_f = None):
-        """ Enumerate the descendant parameters of this node, yielding (child_node, result)
-            where the child node meets the given test, if any """
-        if self._params:
-            for p, c in zip(self._params, self._node.children()):
-                if p is not None:
-                    # yield from p.enum_descendants(test_f)
-                    for d_c, d_p in p.enum_descendants(test_f):
-                        yield (d_c, d_p)
-                if test_f is None or test_f(c):
-                    yield (c, p)
-
-    def find_child(self, **kwargs):
-        """ Find a child parameter meeting the criteria given in kwargs """
-
-        def test_f(c):
-            for key, val in kwargs.items():
-                f = getattr(c, "has_" + key, None)
-                if f is None or not f(val):
-                    return False
-            return True
-
-        for c, p in self.enum_children(test_f):
-            # Found a child node meeting the criteria: return its associated param
-            return p
-        # No child node found: return None
-        return None
-
-    def all_children(self, **kwargs):
-        """ Return all child parameters meeting the criteria given in kwargs """
-
-        def test_f(c):
-            for key, val in kwargs.items():
-                f = getattr(c, "has_" + key, None)
-                if f is None or not f(val):
-                    return False
-            return True
-
-        return [p for _, p in self.enum_children(test_f)]
-
-    def find_descendant(self, **kwargs):
-        """ Find a descendant parameter meeting the criteria given in kwargs """
-
-        def test_f(c):
-            for key, val in kwargs.items():
-                f = getattr(c, "has_" + key, None)
-                if f is None or not f(val):
-                    return False
-            return True
-
-        for c, p in self.enum_descendants(test_f):
-            # Found a child node meeting the criteria: return its associated param
-            return p
-        # No child node found: return None
-        return None
-
-    def has_nt_base(self, s):
-        """ Does the associated node have the given nonterminal base name? """
-        return self._node.has_nt_base(s)
-
-    def has_t_base(self, s):
-        """ Does the associated node have the given terminal base name? """
-        return self._node.has_t_base(s)
-
-    def has_variant(self, s):
-        """ Does the associated node have the given variant? """
-        return self._node.has_variant(s)
-
-
-class Node:
-
-    """ Base class for terminal and nonterminal nodes reconstructed from
-        trees in text format loaded from the scraper database """
-
-    def __init__(self):
-        self.child = None
-        self.nxt = None
-
-    def set_next(self, n):
-        self.nxt = n
-
-    def set_child(self, n):
-        self.child = n
-
-    def has_nt_base(self, s):
-        """ Does the node have the given nonterminal base name? """
-        return False
-
-    def has_t_base(self, s):
-        """ Does the node have the given terminal base name? """
-        return False
-
-    def has_variant(self, s):
-        """ Does the node have the given variant? """
-        return False
-
-    def child_has_nt_base(self, s):
-        """ Does the node have a single child with the given nonterminal base name? """
-        ch = self.child
-        if ch is None:
-            # No child
-            return False
-        if ch.nxt is not None:
-            # More than one child
-            return False
-        return ch.has_nt_base(s)
-
-    def children(self, test_f = None):
-        """ Yield all children of this node (that pass a test function, if given) """
-        c = self.child
-        while c:
-            if test_f is None or test_f(c):
-                yield c
-            c = c.nxt
-
-    def first_child(self, test_f):
-        """ Return the first child of this node that matches a test function, or None """
-        c = self.child
-        while c:
-            if test_f(c):
-                return c
-            c = c.nxt
-        return None
-
-    def descendants(self, test_f = None):
-        """ Do a depth-first traversal of all children of this node,
-            returning those that pass a test function, if given """
-        c = self.child
-        while c:
-            for cc in c.descendants():
-                if test_f is None or test_f(cc):
-                    yield cc
-            if test_f is None or test_f(c):
-                yield c
-            c = c.nxt
-
-    def contained_text(self):
-        """ Return a string consisting of the literal text of all
-            descendants of this node, in depth-first order """
-        return NotImplementedError # Should be overridden
-
-    def string_self(self):
-        """ String representation of the name of this node """
-        raise NotImplementedError # Should be overridden
-
-    def string_rep(self, indent):
-        """ Indented representation of this node """
-        s = indent + self.string_self()
-        if self.child is not None:
-            s += " (\n" + self.child.string_rep(indent + "  ") + "\n" + indent + ")"
-        if self.nxt is not None:
-            s += ",\n" + self.nxt.string_rep(indent)
-        return s
-
-    def build_simple_tree(self, builder):
-        """ Default action: recursively build the child nodes """
-        for child in self.children():
-            child.build_simple_tree(builder)
-
-    def __str__(self):
-        return self.string_rep("")
-
-    def __repr__(self):
-        return str(self)
-
-
-class TerminalDescriptor:
-
-    """ Wraps a terminal specification and is able to select a token meaning
-        that matches that specification """
-
-    _CASES = { "nf", "þf", "þgf", "ef" }
-    _GENDERS = { "kk", "kvk", "hk" }
-    _NUMBERS = { "et", "ft" }
-    _PERSONS = { "p1", "p2", "p3" }
-
-    def __init__(self, terminal):
-        self.terminal = terminal
-        self.is_literal = terminal[0] == '"' # Literal terminal, i.e. "sem", "og"
-        self.is_stem = terminal[0] == "'" # Stem terminal, i.e. 'vera'_et_p3
-        if self.is_literal or self.is_stem:
-            # Go through hoops since it is conceivable that a
-            # literal or stem may contain an underscore ('_')
-            endq = terminal.rindex(terminal[0])
-            elems = [ terminal[0:endq + 1] ] + [ v for v in terminal[endq + 1:].split("_") if v ]
-        else:
-            elems = terminal.split("_")
-        self.cat = elems[0]
-        self.inferred_cat = self.cat
-        if self.is_literal or self.is_stem:
-            # In the case of a 'stem' or "literal",
-            # check whether the category is specified
-            # (e.g. 'halda:so'_et_p3)
-            if ':' in self.cat:
-                self.inferred_cat = self.cat.split(':')[-1][:-1]
-        self.is_verb = self.inferred_cat == "so"
-        self.varlist = elems[1:]
-        self.variants = set(self.varlist)
-
-        self.variant_vb = "vb" in self.variants
-        self.variant_gr = "gr" in self.variants
-
-        # BIN category set
-        self.bin_cat = BIN_ORDFL.get(self.inferred_cat, None)
-
-        # clean_terminal property cache
-        self._clean_terminal = None
-
-        # Gender of terminal
-        self.gender = None
-        gender = self.variants & self._GENDERS
-        assert 0 <= len(gender) <= 1
-        if gender:
-            self.gender = next(iter(gender))
-
-        # Case of terminal
-        self.case = None
-        if self.inferred_cat not in { "so", "fs" }:
-            # We do not check cases for verbs, except so_lhþt ones
-            case = self.variants & self._CASES
-            #if len(case) > 1:
-            #    print("Many cases detected for terminal {0}, variants {1}".format(terminal, self.variants))
-            assert 0 <= len(case) <= 1
-            if case:
-                self.case = next(iter(case))
-
-        self.case_nf = self.case == "nf"
-
-        # Person of terminal
-        self.person = None
-        person = self.variants & self._PERSONS
-        assert 0 <= len(person) <= 1
-        if person:
-            self.person = next(iter(person))
-
-        # Number of terminal
-        self.number = None
-        number = self.variants & self._NUMBERS
-        assert 0 <= len(number) <= 1
-        if number:
-            self.number = next(iter(number))
-
-    @property
-    def clean_terminal(self):
-        """ Return a 'clean' terminal name, having converted literals
-            to a corresponding category, if available """
-        if self._clean_terminal is None:
-            if self.inferred_cat in self._GENDERS:
-                # 'bróðir:kk'_gr_ft_nf becomes no_kk_gr_ft_nf
-                self._clean_terminal = "no_" + self.inferred_cat
-            else:
-                # 'halda:so'_et_p3 becomes so_et_p3
-                self._clean_terminal = self.inferred_cat
-            self._clean_terminal += "".join("_" + v for v in self.varlist)
-        return self._clean_terminal
-
-    def has_t_base(self, s):
-        """ Does the node have the given terminal base name? """
-        return self.cat == s
-
-    def has_variant(self, s):
-        """ Does the node have the given variant? """
-        return s in self.variants
-
-    def _bin_filter(self, m, case_override = None):
-        """ Return True if the BIN meaning in m matches the variants for this terminal """
-        if self.bin_cat is not None and m.ordfl not in self.bin_cat:
-            return False
-        if self.gender is not None:
-            # Check gender match
-            if self.inferred_cat == "pfn":
-                # Personal pronouns don't have a gender in BÍN,
-                # so don't disqualify on lack of gender
-                pass
-            elif self.inferred_cat == "no":
-                if m.ordfl != self.gender:
-                    return False
-            elif self.gender.upper() not in m.beyging:
-                return False
-        if self.case is not None:
-            # Check case match
-            if case_override is not None:
-                # Case override: we don't want other cases beside the given one
-                for c in TerminalNode._CASES:
-                    if c != case_override:
-                        if c.upper() in m.beyging:
-                            return False
-            elif self.case.upper() not in m.beyging:
-                return False
-        # Check number match
-        if self.number is not None:
-            if self.number.upper() not in m.beyging:
-                return False
-
-        if self.is_verb:
-            # The following code is parallel to BIN_Token.verb_matches()
-            for v in self.varlist:
-                # Lookup variant to see if it is one of the required ones for verbs
-                rq = BIN_Token._VERB_FORMS.get(v)
-                if rq and rq not in m.beyging:
-                    # If this is required variant that is not found in the form we have,
-                    # return False
-                    return False
-            for v in [ "sagnb", "lhþt", "bh" ]:
-                if BIN_Token.VARIANT[v] in m.beyging and v not in self.variants:
-                    return False
-            if "bh" in self.variants and "ST" in m.beyging:
-                return False
-            if self.varlist[0] not in "012":
-                # No need for argument check: we're done, unless...
-                if "lhþt" in self.variants:
-                    # Special check for lhþt: may specify a case without it being an argument case
-                    if any(c in self.variants and BIN_Token.VARIANT[c] not in m.beyging for c in BIN_Token.CASES):
-                        # Terminal specified a non-argument case but the token doesn't have it:
-                        # no match
-                        return False
-                return True
-            nargs = int(self.varlist[0])
-            if m.stofn in VerbObjects.VERBS[nargs]:
-                if nargs == 0 or len(self.varlist) < 2:
-                    # No arguments: we're done
-                    return True
-                for argspec in VerbObjects.VERBS[nargs][m.stofn]:
-                    if all(self.varlist[1 + ix] == c for ix, c in enumerate(argspec)):
-                        # This verb takes arguments that match the terminal
-                        return True
-                return False
-            for i in range(0, nargs):
-                if m.stofn in VerbObjects.VERBS[i]:
-                    # This verb takes fewer arguments than the terminal requires, so no match
-                    return False
-            # Unknown verb: allow it to match
-            return True
-
-        # Check person match
-        if self.person is not None:
-            person = self.person.upper()
-            person = person[1] + person[0] # Turn p3 into 3P
-            if person not in m.beyging:
-                return False
-
-        # Check VB/SB/MST for adjectives
-        if "esb" in self.variants:
-            if "ESB" not in m.beyging:
-                return False
-        if "evb" in self.variants:
-            if "EVB" not in m.beyging:
-                return False
-        if "mst" in self.variants:
-            if "MST" not in m.beyging:
-                return False
-        if self.variant_vb:
-            if "VB" not in m.beyging:
-                return False
-        if "sb" in self.variants:
-            if "SB" not in m.beyging:
-                return False
-
-        # Definite article
-        if self.variant_gr:
-            if "gr" not in m.beyging:
-                return False
-        return True
-
-    def stem(self, bindb, word, at_start = False):
-        """ Returns the stem of a word matching this terminal """
-        if self.is_literal or self.is_stem:
-            # A literal or stem terminal only matches a word if it has the given stem
-            w = self.cat[1:-1]
-            return w.split(':')[0]
-        if ' ' in word:
-            # Multi-word phrase: we return it unchanged
-            return word
-        _, meanings = bindb.lookup_word(word, at_start)
-        if meanings:
-            for m in meanings:
-                if self._bin_filter(m):
-                    # Found a matching meaning: return the stem
-                    return m.stofn
-        # No meanings found in BÍN: return the word itself as its own stem
-        return word
-
-
-def _root_lookup(text, at_start, terminal):
-    """ Look up the root of a word that isn't found in the cache """
-    with BIN_Db.get_db() as bin_db:
-        w, m = bin_db.lookup_word(text, at_start)
-    if m:
-        # Find the meaning that matches the terminal
-        td = TerminalNode._TD[terminal]
-        m = next((x for x in m if td._bin_filter(x)), None)
-    if m:
-        w = m.stofn
-    return w.replace("-", "")
-
-
-class TerminalNode(Node):
-
-    """ A Node corresponding to a terminal """
-
-    # Undeclinable word categories
-    _NOT_DECLINABLE = frozenset([ "ao", "eo", "spao", "fs", "st", "stt", "nhm" ])
-
-    _TD = dict() # Cache of terminal descriptors
-
-    # Cache of word roots (stems) keyed by (word, at_start, terminal)
-    _root_cache = LRU_Cache(_root_lookup, maxsize = 16384)
-
-    def __init__(self, terminal, token, tokentype, aux, at_start):
-        super().__init__()
-        td = self._TD.get(terminal)
-        if td is None:
-            # Not found in cache: make a new one
-            td = TerminalDescriptor(terminal)
-            self._TD[terminal] = td
-        self.td = td
-        self.token = token
-        self.text = token[1:-1] # Cut off quotes
-        self.at_start = at_start
-        self.tokentype = tokentype
-        self.is_word = tokentype in { "WORD", "PERSON" }
-        self.is_literal = td.is_literal
-        self.is_declinable = False if self.is_literal else (td.inferred_cat not in self._NOT_DECLINABLE)
-        self.aux = aux # Auxiliary information, originally from token.t2
-        # Cache the root form of this word so that it is only looked up
-        # once, even if multiple processors scan this tree
-        self.root_cache = None
-        self.nominative_cache = None
-        self.indefinite_cache = None
-        self.canonical_cache = None
-
-    @property
-    def cat(self):
-        return self.td.inferred_cat
-
-    def has_t_base(self, s):
-        """ Does the node have the given terminal base name? """
-        return self.td.has_t_base(s)
-
-    def has_variant(self, s):
-        """ Does the node have the given variant? """
-        return self.td.has_variant(s)
-
-    def contained_text(self):
-        """ Return a string consisting of the literal text of all
-            descendants of this node, in depth-first order """
-        return self.text
-
-    def _root(self, bin_db):
-        """ Look up the root of the word associated with this terminal """
-        # Lookup the token in the BIN database
-        if (not self.is_word) or self.is_literal:
-            return self.text
-        return self._root_cache(self.text, self.at_start, self.td.terminal)
-
-    def _lazy_eval_root(self):
-        """ Return a word root (stem) function object, with arguments, that can be
-            used for lazy evaluation of word stems. """
-        if (not self.is_word) or self.is_literal:
-            return self.text
-        return self._root_cache, (self.text, self.at_start, self.td.terminal)
-
-    def lookup_alternative(self, bin_db, replace_func, sort_func = None, fallback_to_gr = False):
-        """ Return a different word form, if available, by altering the beyging
-            spec via the given replace_func function """
-        w, m = bin_db.lookup_word(self.text, self.at_start)
-        if m:
-            # Narrow the meanings down to those that are compatible with the terminal
-            m = [ x for x in m if self.td._bin_filter(x) ]
-        if m:
-            # Look up the distinct roots of the word
-            result = []
-            for x in m:
-
-                # Calculate a new beyging string with the nominative case
-                beyging = replace_func(x.beyging)
-
-                if beyging is x.beyging:
-                    # No replacement made: word form is identical in the nominative case
-                    result.append(x)
-                else:
-                    # Lookup the same word (identified by 'utg') but a different declination
-                    prefix = "".join(x.ordmynd.split("-")[0:-1])
-                    wordform = bin_db.lookup_utg(x.stofn, x.ordfl, x.utg, beyging = beyging)
-                    if not wordform and fallback_to_gr:
-                        # We may have removed too much from the beyging string:
-                        # try again with the definitive form ('gr')
-                        wordform = bin_db.lookup_utg(x.stofn, x.ordfl, x.utg, beyging = beyging + "gr")
-                    if wordform:
-                        if prefix:
-                            result += bin_db.prefix_meanings(wordform, prefix)
-                        else:
-                            result += wordform
-
-            if result:
-                if len(result) > 1 and sort_func is not None:
-                    # Sort the result before choosing the matching meaning
-                    result.sort(key = sort_func)
-                # There can be more than one word form that matches our spec.
-                # We can't choose between them so we simply return the first one.
-                w = result[0].ordmynd
-        return w.replace("-", "")
-
-    def _nominative(self, bin_db):
-        """ Look up the nominative form of the word associated with this terminal """
-        # Lookup the token in the BIN database
-        if (not self.is_word) or self.td.case_nf or not self.is_declinable:
-            # Not a word, already nominative or not declinable: return it as-is
-            return self.text
-        if not self.text:
-            # print("self.text is empty, token is {0}, terminal is {1}".format(self.token, self.td.terminal))
-            assert False
-
-        def replace_beyging(b, by_case = "NF"):
-            """ Change a beyging string to specify a different case """
-            for case in ("NF", "ÞF", "ÞGF", "EF"):
-                if case != by_case and case in b:
-                    return b.replace(case, by_case)
-            return b
-
-        def sort_by_gr(m):
-            """ Sort meanings having a definite article (greinir) after those that do not """
-            return 1 if "gr" in m.beyging else 0
-
-        # If this terminal doesn't have a 'gr' variant, prefer meanings in nominative
-        # case that do not include 'gr'
-        sort_func = None if self.has_variant("gr") else sort_by_gr
-
-        # Lookup the same word stem but in the nominative case
-        w = self.lookup_alternative(bin_db, replace_beyging, sort_func = sort_func)
-
-        if self.text.isupper():
-            # Original word was all upper case: convert result to upper case
-            w = w.upper()
-        elif self.text[0].isupper():
-            # First letter was upper case: convert result accordingly
-            w = w[0].upper() + w[1:]
-        return w
-
-    def _indefinite(self, bin_db):
-        """ Look up the indefinite nominative form of a noun or adjective associated with this terminal """
-        # Lookup the token in the BIN database
-        if (not self.is_word) or self.is_literal:
-            # Not a word, not a noun or already indefinite: return it as-is
-            return self.text
-        if self.cat not in { "no", "lo" }:
-            return self.text
-        if self.td.case_nf and ((self.cat == "no" and not self.td.variant_gr)
-            or (self.cat == "lo" and not self.td.variant_vb)):
-            # Already in nominative case, and indefinite in the case of a noun
-            # or strong declination in the case of an adjective
-            return self.text
-
-        if not self.text:
-            # print("self.text is empty, token is {0}, terminal is {1}".format(self.token, self.td.terminal))
-            assert False
-
-        def replace_beyging(b, by_case = "NF"):
-            """ Change a beyging string to specify a different case, without the definitive article """
-            for case in ("NF", "ÞF", "ÞGF", "EF"):
-                if case != by_case and case in b:
-                    return b.replace(case, by_case).replace("gr", "").replace("VB", "SB")
-            # No case found: shouldn't really happen, but whatever
-            return b.replace("gr", "").replace("VB", "SB")
-
-        # Lookup the same word stem but in the nominative case
-        w = self.lookup_alternative(bin_db, replace_beyging, fallback_to_gr = (self.cat == "no"))
-        return w
-
-    def _canonical(self, bin_db):
-        """ Look up the singular indefinite nominative form of a noun or adjective associated with this terminal """
-        # Lookup the token in the BIN database
-        if (not self.is_word) or self.is_literal:
-            # Not a word, not a noun or already indefinite: return it as-is
-            return self.text
-        if self.cat not in { "no", "lo" }:
-            return self.text
-        if self.td.case_nf and self.td.number == "et" and ((self.cat == "no" and not self.td.variant_gr)
-            or (self.cat == "lo" and not self.td.variant_vb)):
-            # Already singular, nominative, indefinite (if noun)
-            return self.text
-
-        if not self.text:
-            # print("self.text is empty, token is {0}, terminal is {1}".format(self.token, self.terminal))
-            assert False
-
-        def replace_beyging(b, by_case = "NF"):
-            """ Change a beyging string to specify a different case, without the definitive article """
-            for case in ("NF", "ÞF", "ÞGF", "EF"):
-                if case != by_case and case in b:
-                    return b.replace(case, by_case).replace("FT", "ET").replace("gr", "").replace("VB", "SB")
-            # No case found: shouldn't really happen, but whatever
-            return b.replace("FT", "ET").replace("gr", "").replace("VB", "SB")
-
-        # Lookup the same word stem but in the nominative case
-        w = self.lookup_alternative(bin_db, replace_beyging)
-        return w
-
-    def root(self, state, params):
-        """ Calculate the root form (stem) of this node's text """
-        if self.root_cache is None:
-            # Not already cached: look up in database
-            bin_db = state["bin_db"]
-            self.root_cache = self._root(bin_db)
-        return self.root_cache
-
-    def nominative(self, state, params):
-        """ Calculate the nominative form of this node's text """
-        if self.nominative_cache is None:
-            # Not already cached: look up in database
-            bin_db = state["bin_db"]
-            self.nominative_cache = self._nominative(bin_db)
-        return self.nominative_cache
-
-    def indefinite(self, state, params):
-        """ Calculate the nominative, indefinite form of this node's text """
-        if self.indefinite_cache is None:
-            # Not already cached: look up in database
-            bin_db = state["bin_db"]
-            self.indefinite_cache = self._indefinite(bin_db)
-        return self.indefinite_cache
-
-    def canonical(self, state, params):
-        """ Calculate the singular, nominative, indefinite form of this node's text """
-        if self.canonical_cache is None:
-            # Not already cached: look up in database
-            bin_db = state["bin_db"]
-            self.canonical_cache = self._canonical(bin_db)
-        return self.canonical_cache
-
-    def string_self(self):
-        return self.td.terminal + " <" + self.token + ">"
-
-    def process(self, state, params):
-        """ Prepare a result object to be passed up to enclosing nonterminals """
-        assert not params # A terminal node should not have parameters
-        result = Result(self, state, None) # No params
-        result._terminal = self.td.terminal
-        result._text = self.text
-        result._token = self.token
-        result._tokentype = self.tokentype
-        return result
-
-    def build_simple_tree(self, builder):
-        """ Create a terminal node in a simple tree for this TerminalNode """
-        d = dict(x = self.text, k = self.tokentype)
-        if self.tokentype != "PUNCTUATION":
-            # Terminal
-            d["t"] = self.td.clean_terminal
-            # Category
-            d["c"] = self.cat
-            if self.tokentype == "WORD":
-                # Stem: Don't evaluate it right away, because we may never
-                # need it, and the lookup is expensive. Instead, return a
-                # tuple that will be used later to look up the stem if and
-                # when needed.
-                d["s"] = self._lazy_eval_root()
-                # !!! f and b fields missing
-        builder.push_terminal(d)
-
-
-class PersonNode(TerminalNode):
-
-    """ Specialized TerminalNode for person terminals """
-
-    def __init__(self, terminal, token, tokentype, aux, at_start):
-        super().__init__(terminal, token, tokentype, aux, at_start)
-        # Load the full names from the auxiliary JSON information
-        gender = self.td.gender or None
-        case = self.td.case or None
-        fn_list = json.loads(aux) if aux else [] # List of tuples: (name, gender, case)
-        # Collect the potential full names that are available in nominative
-        # case and match the gender of the terminal
-        self.fullnames = [ fn for fn, g, c in fn_list if (gender is None or g == gender) and (case is None or c == case) ]
-
-    def _root(self, bin_db):
-        """ Calculate the root (canonical) form of this person name """
-        # If we already have a full name coming from the tokenizer, use it
-        # (full name meaning that it includes the patronym/matronym even
-        # if it was not present in the original token)
-        # Start by checking whether we already have a matching full name,
-        # i.e. one in nominative case and with the correct gender
-        if self.fullnames:
-            # We may have more than one matching full name, but we have no means
-            # of knowing which one is correct, so we simply return the first one
-            return self.fullnames[0]
-        gender = self.td.gender
-        case = self.td.case.upper()
-        # Lookup the token in the BIN database
-        # Look up each part of the name
-        at_start = self.at_start
-        name = []
-        for part in self.text.split(" "):
-            w, m = bin_db.lookup_word(part, at_start)
-            at_start = False
-            if m:
-                m = [ x for x in m
-                        if x.ordfl == gender and case in x.beyging and "ET" in x.beyging
-                        # Do not accept 'Sigmund' as a valid stem for word forms that
-                        # are identical with the stem 'Sigmundur'
-                        and (x.stofn not in DisallowedNames.STEMS
-                        or self.td.case not in DisallowedNames.STEMS[x.stofn])
-                    ]
-            if m:
-                w = m[0].stofn
-            name.append(w.replace("-", ""))
-        return " ".join(name)
-
-    def _nominative(self, bin_db):
-        """ The nominative is identical to the root """
-        return self._root(bin_db)
-
-    def _indefinite(self, bin_db):
-        """ The indefinite is identical to the nominative """
-        return self._nominative(bin_db)
-
-    def _canonical(self, bin_db):
-        """ The canonical is identical to the nominative """
-        return self._nominative(bin_db)
-
-    def build_simple_tree(self, builder):
-        """ Create a terminal node in a simple tree for this PersonNode """
-        d = dict(x = self.text, k = self.tokentype)
-        # Category = gender
-        d["c"] = self.td.gender or self.td.cat
-        # Stem
-        d["s"] = self.root(builder.state, None)
-        # Terminal
-        d["t"] = self.td.terminal
-        builder.push_terminal(d)
-
-
-class NonterminalNode(Node):
-
-    """ A Node corresponding to a nonterminal """
-
-    def __init__(self, nonterminal):
-        super().__init__()
-        self.nt = nonterminal
-        elems = nonterminal.split("_")
-        # Calculate the base name of this nonterminal (without variants)
-        self.nt_base = elems[0]
-        self.variants = set(elems[1:])
-        self.is_repeated = self.nt_base[-1] in _REPEAT_SUFFIXES
-
-    def build_simple_tree(self, builder):
-        builder.push_nonterminal(self.nt_base)
-        # This builds the child nodes
-        super().build_simple_tree(builder)
-        builder.pop_nonterminal()
-
-    @property
-    def text(self):
-        """ A nonterminal node has no text of its own """
-        return ""
-
-    def contained_text(self):
-        """ Return a string consisting of the literal text of all
-            descendants of this node, in depth-first order """
-        return " ".join(d.text for d in self.descendants() if d.text)
-
-    def has_nt_base(self, s):
-        """ Does the node have the given nonterminal base name? """
-        return self.nt_base == s
-
-    def has_variant(self, s):
-        """ Does the node have the given variant? """
-        return s in self.variants
-
-    def string_self(self):
-        return self.nt
-
-    def root(self, state, params):
-        """ The root form of a nonterminal is a sequence of the root forms of its children (parameters) """
-        return " ".join(p._root for p in params if p is not None and p._root)
-
-    def nominative(self, state, params):
-        """ The nominative form of a nonterminal is a sequence of the nominative forms of its children (parameters) """
-        return " ".join(p._nominative for p in params if p is not None and p._nominative)
-
-    def indefinite(self, state, params):
-        """ The indefinite form of a nonterminal is a sequence of the indefinite forms of its children (parameters) """
-        return " ".join(p._indefinite for p in params if p is not None and p._indefinite)
-
-    def canonical(self, state, params):
-        """ The canonical form of a nonterminal is a sequence of the canonical forms of its children (parameters) """
-        return " ".join(p._canonical for p in params if p is not None and p._canonical)
-
-    def process(self, state, params):
-        """ Apply any requested processing to this node """
-        result = Result(self, state, params)
-        result._nonterminal = self.nt
-        # Calculate the combined text rep of the results of the children
-        result._text = " ".join(p._text for p in params if p is not None and p._text)
-        for p in params:
-            # Copy all user variables (attributes not starting with an underscore _)
-            # coming from the children into the result
-            if p is not None:
-                result.copy_from(p)
-        # Invoke a processor function for this nonterminal, if
-        # present in the given processor module
-        if params and not self.is_repeated:
-            # Don't invoke if this is an epsilon nonterminal (i.e. has no children)
-            processor = state["processor"]
-            func = getattr(processor, self.nt_base, state["_default"]) if processor else None
-            if func is not None:
-                try:
-                    func(self, params, result)
-                except TypeError as ex:
-                    print("Attempt to call {0}() in processor raised exception {1}"
-                        .format(func.__qualname__, ex))
-                    raise
-        return result
-
-
-class TreeBase:
-
-    """ A tree corresponding to a single parsed article """
-
-    # A map of terminal types to node constructors
-    _TC = {
-        "person" : PersonNode
-    }
-
-    def __init__(self):
-        self.s = OrderedDict() # Sentence dictionary
-        self.stack = None
-        self.n = None # Index of current sentence
-        self.at_start = False # First token of sentence?
-
-    def __getitem__(self, n):
-        """ Allow indexing to get sentence roots from the tree """
-        return self.s[n]
-
-    def __contains__(self, n):
-        """ Allow query of sentence indices """
-        return n in self.s
-
-    def sentences(self):
-        """ Enumerate the sentences in this tree """
-        for ix, sent in self.s.items():
-            yield ix, sent
-
-    def simple_trees(self, nt_map = None, id_map = None, terminal_map = None):
-        """ Generate simple trees out of the sentences in this tree """
-        # Hack to allow nodes to access the BIN database
-        with BIN_Db.get_db() as bin_db:
-            state = dict(bin_db = bin_db)
-            for ix, sent in self.s.items():
-                builder = SimpleTreeBuilder(nt_map, id_map, terminal_map)
-                builder.state = state
-                sent.build_simple_tree(builder)
-                yield ix, builder.tree
-
-    def push(self, n, node):
-        """ Add a node into the tree at the right level """
-        if n == len(self.stack):
-            # First child of parent
-            if n:
-                self.stack[n-1].set_child(node)
-            self.stack.append(node)
-        else:
-            assert n < len(self.stack)
-            # Next child of parent
-            self.stack[n].set_next(node)
-            self.stack[n] = node
-            if n + 1 < len(self.stack):
-                self.stack = self.stack[0:n + 1]
-
-    def handle_R(self, n):
-        """ Reynir version info """
-        pass
-
-    def handle_S(self, n):
-        """ Start of sentence """
-        self.n = n
-        self.stack = []
-        self.at_start = True
-
-    def handle_Q(self, n):
-        """ End of sentence """
-        # Store the root of the sentence tree at the appropriate index
-        # in the dictionary
-        self.s[self.n] = self.stack[0]
-        self.stack = None
-
-    def handle_E(self, n):
-        """ End of sentence with error """
-        # Nothing stored
-        assert self.n not in self.s
-        self.stack = None
-
-    def handle_P(self, n):
-        """ Epsilon node: leave the parent nonterminal childless """
-        pass
-
-    @staticmethod
-    def _parse_T(s):
-        """ Parse a T (Terminal) descriptor """
-        # The string s contains:
-        # terminal "token" [TOKENTYPE] [auxiliary-json]
-        # The terminal may itself be a single-quoted string
-        if s[0] == "'":
-            r = re.match(r'\'[^\']*\'\w*', s)
-            terminal = r.group() if r else ""
-            s = s[r.end() + 1:] if r else ""
-        else:
-            a = s.split(' ', maxsplit = 1)
-            terminal = a[0]
-            s = a[1]
-        r = re.match(r'\"[^\"]*\"', s)
-        if r is None:
-            # Compatibility: older versions used single quotes
-            r = re.match(r'\'[^\']*\'', s)
-        token = r.group() if r else ""
-        s = s[r.end() + 1:] if r else ""
-        if s:
-            a = s.split(' ', maxsplit = 1)
-            tokentype = a[0]
-            aux = a[1] if len(a) > 1 else "" # Auxiliary info (originally token.t2)
-        else:
-            # Default token type
-            tokentype = "WORD"
-            aux = ""
-        cat = terminal.split("_", maxsplit = 1)[0]
-        return (terminal, token, tokentype, aux, cat)
-
-    def handle_T(self, n, s):
-        """ Terminal """
-        terminal, token, tokentype, aux, cat = self._parse_T(s)
-        constructor = self._TC.get(cat, TerminalNode)
-        self.push(n, constructor(terminal, token, tokentype, aux, self.at_start))
-        self.at_start = False
-
-    def handle_N(self, n, nonterminal):
-        """ Nonterminal """
-        self.push(n, NonterminalNode(nonterminal))
-
-    def load(self, txt):
-        """ Loads a tree from the text format stored by the scraper """
-        for line in txt.split("\n"):
-            if not line:
-                continue
-            a = line.split(' ', maxsplit = 1)
-            if not a:
-                continue
-            code = a[0]
-            n = int(code[1:])
-            f = getattr(self, "handle_" + code[0], None)
-            if f:
-                if len(a) >= 2:
-                    f(n, a[1])
-                else:
-                    f(n)
-            else:
-                print("*** No handler for {0}".format(line))
-
-
-class Tree(TreeBase):
-
-    """ A processable tree corresponding to a single parsed article """
-
-    def __init__(self, url = "", authority = 1.0):
-        super().__init__()
-        self.url = url
-        self.authority = authority
-
-    def visit_children(self, state, node):
-        """ Visit the children of node, obtain results from them and pass them to the node """
-        # First check whether the processor has a visit() method
-        visit = state["_visit"]
-        if visit is not None and not visit(state, node):
-            # Call the visit() method and if it returns False, we do not visit this node
-            # or its children
-            return None
-        return node.process(state, [ self.visit_children(state, child) for child in node.children() ])
-
-    def process_sentence(self, state, tree):
-        """ Process a single sentence tree """
-        assert tree.nxt is None
-        result = self.visit_children(state, tree)
-        # Sentence processing completed:
-        # Invoke a function called 'sentence(state, result)',
-        # if present in the processor
-        sentence = state["_sentence"]
-        if sentence is not None:
-            sentence(state, result)
-
-    def process(self, session, processor, **kwargs):
-        """ Process a tree for an entire article """
-        # For each sentence in turn, do a depth-first traversal,
-        # visiting each parent node after visiting its children
-        # Initialize the running state that we keep between sentences
-
-        article_begin = getattr(processor, "article_begin", None) if processor else None
-        article_end = getattr(processor, "article_end", None) if processor else None
-        sentence = getattr(processor, "sentence", None) if processor else None
-        # If visit(state, node) returns False for a node, do not visit child nodes
-        visit = getattr(processor, "visit", None) if processor else None
-        # If no handler exists for a nonterminal, call default() instead
-        default = getattr(processor, "default", None) if processor else None
-
-        with BIN_Db.get_db() as bin_db:
-
-            state = {
-                "session": session,
-                "processor": processor,
-                "bin_db": bin_db,
-                "url": self.url,
-                "authority": self.authority,
-                "_sentence": sentence,
-                "_visit": visit,
-                "_default": default,
-                "index": 0
-            }
-            # Add state parameters passed via keyword arguments, if any
-            state.update(kwargs)
-
-            # Call the article_begin(state) function, if it exists
-            if article_begin is not None:
-                article_begin(state)
-            # Process the (parsed) sentences in the article
-            for index, tree in self.s.items():
-                state["index"] = index
-                self.process_sentence(state, tree)
-            # Call the article_end(state) function, if it exists
-            if article_end is not None:
-                article_end(state)
-
-
-class TreeGist(TreeBase):
-
-    """ A gist of a tree corresponding to a single parsed article.
-        A gist simply knows which sentences are present in the tree
-        and what the error token index is for sentences that are not present. """
-
-    def __init__(self):
-        super().__init__()
-        # Dictionary of error token indices for sentences that weren't successfully parsed
-        self._err_index = dict()
-
-    def err_index(self, n):
-        """ Return the error token index for an unparsed sentence, if any, or None """
-        return self._err_index.get(n)
-
-    def push(self, n, node):
-        """ This should not be invoked for a gist """
-        assert False
-
-    def handle_Q(self, n):
-        """ End of sentence """
-        self.s[self.n] = None # Simply note that the sentence is present without storing it
-        self.stack = None
-
-    def handle_E(self, n):
-        """ End of sentence with error """
-        super().handle_E(n)
-        self._err_index[self.n] = n # Note the index of the error token
-
-    def handle_T(self, n, s):
-        """ Terminal """
-        # No need to store anything for gists
-        pass
-
-    def handle_N(self, n, nonterminal):
-        """ Nonterminal """
-        # No need to store anything for gists
-        pass
-
-
-TreeToken = namedtuple('TreeToken', [ 'terminal', 'token', 'tokentype', 'aux', 'cat' ])
-
-class TreeTokenList(TreeBase):
-
-    """ A tree that allows easy iteration of its token/terminal matches """
-
-    def __init__(self):
-        super().__init__()
-
-    def handle_Q(self, n):
-        """ End of sentence """
-        self.s[self.n] = self.stack
-        self.stack = None
-
-    def handle_T(self, n, s):
-        """ Terminal """
-        t = self._parse_T(s)
-        # Append to token list for current sentence
-        assert self.stack is not None
-        self.stack.append(TreeToken(*t))
-
-    def handle_N(self, n, nonterminal):
-        """ Nonterminal """
-        # No action required for token lists
-        pass
-
->>>>>>> f3d23100
+        pass